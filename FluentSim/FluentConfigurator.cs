<<<<<<< HEAD
using System;
using System.Collections.Generic;
using System.Diagnostics;
using System.Net;
using System.Net.Http;
using System.Text.RegularExpressions;
using System.Threading;
using Newtonsoft.Json;

namespace FluentSim
{
    [DebuggerDisplay("{Description}")]
    public class DefinedResponse
    {
        public string Output = "";
        private string Description { get; set; }
        public void AddDescriptionPart(string part) => Description += " " + part;
        public byte[] BinaryOutput = null;
        public bool ShouldImmediatelyDisconnect = false;
        public List<Action<HttpListenerContext>> ResponseModifiers = new List<Action<HttpListenerContext>>();
        
        internal string GetBody()
        {
            return Output;
        }
        
        internal void RunContextModifiers(HttpListenerContext context)
        {
            foreach (var responseModifier in ResponseModifiers)
                responseModifier(context);
        }
    }
    
    public class FluentConfigurator : RouteConfigurer, RouteSequenceConfigurer
    {
        private string Path;
        private HttpVerb HttpVerb;
        private ManualResetEventSlim RespondToRequests = new ManualResetEventSlim(true);
        private TimeSpan RouteDelay;
        private JsonSerializerSettings JsonSerializerSettings;
        private List<ReceivedRequest> ReceivedRequests = new List<ReceivedRequest>();
        public Dictionary<string, string> QueryParameters = new Dictionary<string, string>();
        private DefinedResponse CurrentResponse = new DefinedResponse();
        private int NextResponseIndex = 0;
        private List<DefinedResponse> Responses;

        public FluentConfigurator(string path, HttpVerb get, JsonSerializerSettings jsonConverter)
        {
            JsonSerializerSettings = jsonConverter;
            HttpVerb = get;
            Path = path;
            Responses = new List<DefinedResponse>
            {
                CurrentResponse
            };
        }

        public HttpMethod Method { get; set; }
        public bool IsRegex { get; set; }

        public void AddReceivedRequest(ReceivedRequest request)
        {
            ReceivedRequests.Add(request);
        }

        public RouteConfigurer Responds<T>(T output)
        {
            CurrentResponse.Output = JsonConvert.SerializeObject(output, JsonSerializerSettings);
            return this;
        }

        public RouteConfigurer Responds(byte[] output)
        {
            CurrentResponse.AddDescriptionPart("With binary output");
            CurrentResponse.BinaryOutput = output;
            return this;
        }

        public RouteConfigurer WithCode(int code)
        {
            CurrentResponse.AddDescriptionPart("With code " + code);
            CurrentResponse.ResponseModifiers.Add(ctx => ctx.Response.StatusCode = code);
            return this;
        }

        public RouteConfigurer WithHeader(string headerName, string headerValue)
        {
            CurrentResponse.AddDescriptionPart("With header " + headerName + " = " + headerValue);
            CurrentResponse.ResponseModifiers.Add(ctx => ctx.Response.AddHeader(headerName, headerValue));
            return this;
        }

        public RouteConfigurer WithParameter(string key, string value)
        {
            QueryParameters.Add(key, value);
            return this;
        }

        public RouteConfigurer Delay(TimeSpan routeDelay)
        {
            RouteDelay = routeDelay;
            return this;
        }

        public RouteConfigurer Pause()
        {
            RespondToRequests.Reset();
            return this;
        }

        public RouteConfigurer Resume()
        {
            RespondToRequests.Set();
            return this;
        }

        public RouteConfigurer Responds(string output)
        {
            CurrentResponse.Output = output;
            return this;
        }

        public RouteConfigurer MatchingRegex()
        {
            IsRegex = true;
            return this;
        }

        internal bool DoesRouteMatch(HttpListenerRequest contextRequest)
        {
            if (!Path.EndsWith("/") && !IsRegex) Path += "/";
            var requestPath = contextRequest.Url.LocalPath;
            if (!requestPath.EndsWith("/")) requestPath += "/";
            
            var queryString = contextRequest.QueryString;
            if (queryString.Count != QueryParameters.Count)
                return false;
            foreach (string s in queryString)
            {
                var allKeysMatch = queryString[s].Equals(QueryParameters[s]);
                if (!allKeysMatch)
                    return false;
            }

            var pathMatches = DoesPathMatch(requestPath);
            var verbMatches = HttpVerb.ToString().ToUpper() == contextRequest.HttpMethod;
            return pathMatches && verbMatches;
        }

        private bool DoesPathMatch(string requestPath)
        {
            if (IsRegex)
            {
                return Regex.Match(requestPath.ToLower(), Path.ToLower()).Success;
            }

            return string.Equals(requestPath, Path, StringComparison.CurrentCultureIgnoreCase);
        }

        internal void WaitUntilReadyToRespond()
        {
            Thread.Sleep(RouteDelay);
            RespondToRequests.Wait();
        }

        public RouteConfigurer Responds()
        {
            return this;
        }

        public RouteConfigurer WithCookie(Cookie cookie)
        {
            CurrentResponse.AddDescriptionPart("With cookie " + cookie.Name + " = " + cookie.Value);
            CurrentResponse.ResponseModifiers.Add(ctx => ctx.Response.SetCookie(cookie));
            return this;
        }

        public IRouteHistory History()
        {
            return new RouteHistory(ReceivedRequests.AsReadOnly());
        }

        public RouteConfigurer ImmediatelyAborts()
        {
            CurrentResponse.ShouldImmediatelyDisconnect = true;
            return this;
        }

        public void ResetCurrentResponseIndex()
        {
            NextResponseIndex = 0;
        }

        public RouteSequenceConfigurer ThenResponds(string bodyText)
        {
            CurrentResponse = new DefinedResponse
            {
                Output = bodyText
            };
            Responses.Add(CurrentResponse);
            return this;
        }


        public RouteSequenceConfigurer ThenResponds()
        {
            ThenResponds("");
            return this;
        }

        private class RouteHistory : IRouteHistory
        {
            public RouteHistory(IReadOnlyList<ReceivedRequest> requests)
            {
                ReceivedRequests = requests;
            }
            public IReadOnlyList<ReceivedRequest> ReceivedRequests { get; }
        }

        public DefinedResponse GetNextDefinedResponse()
        {
            if(NextResponseIndex >= Responses.Count)
                return Responses[Responses.Count - 1];
            var resp = Responses[NextResponseIndex];
            NextResponseIndex++;
            return resp;
        }
    }

=======
using System;
using System.Collections.Generic;
using System.Net;
using System.Net.Http;
using System.Text.RegularExpressions;
using System.Threading;
using Newtonsoft.Json;

namespace FluentSim
{
    public class FluentConfigurator : RouteConfigurer
    {
        private string Output = "";
        private string Path;
        private HttpVerb HttpVerb;
        private ManualResetEventSlim RespondToRequests = new ManualResetEventSlim(true);
        private TimeSpan RouteDelay;
        private List<Action<HttpListenerContext>> ResponseModifiers = new List<Action<HttpListenerContext>>();
        private JsonSerializerSettings JsonSerializerSettings;
        private List<ReceivedRequest> ReceivedRequests = new List<ReceivedRequest>();
        public byte[] BinaryOutput = null;
        public Dictionary<string, string> QueryParameters = new Dictionary<string, string>();
        private Func<ReceivedRequest, string> HandlerFunction { get; set; }

        public FluentConfigurator(string path, HttpVerb get, JsonSerializerSettings jsonConverter)
        {
            JsonSerializerSettings = jsonConverter;
            HttpVerb = get;
            Path = path;
        }

        public HttpMethod Method { get; set; }
        public bool IsRegex { get; set; }

        public void AddReceivedRequest(ReceivedRequest request)
        {
            ReceivedRequests.Add(request);
        }

        public RouteConfigurer IsHandledBy(Func<ReceivedRequest, string> generateOutput)
        {
            HandlerFunction = generateOutput;
            return this;
        }


        public RouteConfigurer Responds<T>(T output)
        {
            Output = JsonConvert.SerializeObject(output, JsonSerializerSettings);
            return this;
        }

        public RouteConfigurer Responds(byte[] output)
        {
            BinaryOutput = output;
            return this;
        }

        public RouteConfigurer WithCode(int code)
        {
            ResponseModifiers.Add(ctx => ctx.Response.StatusCode = code);
            return this;
        }

        public RouteConfigurer WithHeader(string headerName, string headerValue)
        {
            ResponseModifiers.Add(ctx => ctx.Response.AddHeader(headerName, headerValue));
            return this;
        }

        public RouteConfigurer WithParameter(string key, string value)
        {
            QueryParameters.Add(key, value);
            return this;
        }

        public RouteConfigurer Delay(TimeSpan routeDelay)
        {
            RouteDelay = routeDelay;
            return this;
        }

        public RouteConfigurer Pause()
        {
            RespondToRequests.Reset();
            return this;
        }

        public RouteConfigurer Resume()
        {
            RespondToRequests.Set();
            return this;
        }

        public RouteConfigurer Responds(string output)
        {
            Output = output;
            return this;
        }

        public RouteConfigurer MatchingRegex()
        {
            IsRegex = true;
            return this;
        }

        internal string GetBody(ReceivedRequest request)
        {
            if (HandlerFunction != null)
                return HandlerFunction(request);
            return Output;
        }

        internal bool DoesRouteMatch(HttpListenerRequest contextRequest)
        {
            if (!Path.EndsWith("/") && !IsRegex) Path += "/";
            var requestPath = contextRequest.Url.LocalPath;
            if (!requestPath.EndsWith("/")) requestPath += "/";
            
            var queryString = contextRequest.QueryString;
            if (queryString.Count != QueryParameters.Count)
                return false;
            foreach (string s in queryString)
            {
                var allKeysMatch = queryString[s].Equals(QueryParameters[s]);
                if (!allKeysMatch)
                    return false;
            }

            var pathMatches = DoesPathMatch(requestPath);
            var verbMatches = HttpVerb.ToString().ToUpper() == contextRequest.HttpMethod;
            return pathMatches && verbMatches;
        }

        private bool DoesPathMatch(string requestPath)
        {
            if (IsRegex)
            {
                return Regex.Match(requestPath.ToLower(), Path.ToLower()).Success;
            }

            return string.Equals(requestPath, Path, StringComparison.CurrentCultureIgnoreCase);
        }

        internal void WaitUntilReadyToRespond()
        {
            Thread.Sleep(RouteDelay);
            RespondToRequests.Wait();
        }

        internal void RunContextModifiers(HttpListenerContext context)
        {
            foreach (var responseModifier in ResponseModifiers)
                responseModifier(context);
        }

        public RouteConfigurer Responds()
        {
            return this;
        }

        public RouteConfigurer WithCookie(Cookie cookie)
        {
            ResponseModifiers.Add(ctx => ctx.Response.SetCookie(cookie));
            return this;
        }

        public IRouteHistory History()
        {
            return new RouteHistory(ReceivedRequests.AsReadOnly());
        }

        private class RouteHistory : IRouteHistory
        {
            public RouteHistory(IReadOnlyList<ReceivedRequest> requests)
            {
                ReceivedRequests = requests;
            }
            public IReadOnlyList<ReceivedRequest> ReceivedRequests { get; }
        }
    }

>>>>>>> dc964af2
}<|MERGE_RESOLUTION|>--- conflicted
+++ resolved
@@ -1,415 +1,245 @@
-<<<<<<< HEAD
-using System;
-using System.Collections.Generic;
-using System.Diagnostics;
-using System.Net;
-using System.Net.Http;
-using System.Text.RegularExpressions;
-using System.Threading;
-using Newtonsoft.Json;
-
-namespace FluentSim
-{
-    [DebuggerDisplay("{Description}")]
-    public class DefinedResponse
-    {
-        public string Output = "";
-        private string Description { get; set; }
-        public void AddDescriptionPart(string part) => Description += " " + part;
-        public byte[] BinaryOutput = null;
-        public bool ShouldImmediatelyDisconnect = false;
-        public List<Action<HttpListenerContext>> ResponseModifiers = new List<Action<HttpListenerContext>>();
-        
-        internal string GetBody()
-        {
-            return Output;
-        }
-        
-        internal void RunContextModifiers(HttpListenerContext context)
-        {
-            foreach (var responseModifier in ResponseModifiers)
-                responseModifier(context);
-        }
-    }
-    
-    public class FluentConfigurator : RouteConfigurer, RouteSequenceConfigurer
-    {
-        private string Path;
-        private HttpVerb HttpVerb;
-        private ManualResetEventSlim RespondToRequests = new ManualResetEventSlim(true);
-        private TimeSpan RouteDelay;
-        private JsonSerializerSettings JsonSerializerSettings;
-        private List<ReceivedRequest> ReceivedRequests = new List<ReceivedRequest>();
-        public Dictionary<string, string> QueryParameters = new Dictionary<string, string>();
-        private DefinedResponse CurrentResponse = new DefinedResponse();
-        private int NextResponseIndex = 0;
-        private List<DefinedResponse> Responses;
-
-        public FluentConfigurator(string path, HttpVerb get, JsonSerializerSettings jsonConverter)
-        {
-            JsonSerializerSettings = jsonConverter;
-            HttpVerb = get;
-            Path = path;
-            Responses = new List<DefinedResponse>
-            {
-                CurrentResponse
-            };
-        }
-
-        public HttpMethod Method { get; set; }
-        public bool IsRegex { get; set; }
-
-        public void AddReceivedRequest(ReceivedRequest request)
-        {
-            ReceivedRequests.Add(request);
-        }
-
-        public RouteConfigurer Responds<T>(T output)
-        {
-            CurrentResponse.Output = JsonConvert.SerializeObject(output, JsonSerializerSettings);
-            return this;
-        }
-
-        public RouteConfigurer Responds(byte[] output)
-        {
-            CurrentResponse.AddDescriptionPart("With binary output");
-            CurrentResponse.BinaryOutput = output;
-            return this;
-        }
-
-        public RouteConfigurer WithCode(int code)
-        {
-            CurrentResponse.AddDescriptionPart("With code " + code);
-            CurrentResponse.ResponseModifiers.Add(ctx => ctx.Response.StatusCode = code);
-            return this;
-        }
-
-        public RouteConfigurer WithHeader(string headerName, string headerValue)
-        {
-            CurrentResponse.AddDescriptionPart("With header " + headerName + " = " + headerValue);
-            CurrentResponse.ResponseModifiers.Add(ctx => ctx.Response.AddHeader(headerName, headerValue));
-            return this;
-        }
-
-        public RouteConfigurer WithParameter(string key, string value)
-        {
-            QueryParameters.Add(key, value);
-            return this;
-        }
-
-        public RouteConfigurer Delay(TimeSpan routeDelay)
-        {
-            RouteDelay = routeDelay;
-            return this;
-        }
-
-        public RouteConfigurer Pause()
-        {
-            RespondToRequests.Reset();
-            return this;
-        }
-
-        public RouteConfigurer Resume()
-        {
-            RespondToRequests.Set();
-            return this;
-        }
-
-        public RouteConfigurer Responds(string output)
-        {
-            CurrentResponse.Output = output;
-            return this;
-        }
-
-        public RouteConfigurer MatchingRegex()
-        {
-            IsRegex = true;
-            return this;
-        }
-
-        internal bool DoesRouteMatch(HttpListenerRequest contextRequest)
-        {
-            if (!Path.EndsWith("/") && !IsRegex) Path += "/";
-            var requestPath = contextRequest.Url.LocalPath;
-            if (!requestPath.EndsWith("/")) requestPath += "/";
-            
-            var queryString = contextRequest.QueryString;
-            if (queryString.Count != QueryParameters.Count)
-                return false;
-            foreach (string s in queryString)
-            {
-                var allKeysMatch = queryString[s].Equals(QueryParameters[s]);
-                if (!allKeysMatch)
-                    return false;
-            }
-
-            var pathMatches = DoesPathMatch(requestPath);
-            var verbMatches = HttpVerb.ToString().ToUpper() == contextRequest.HttpMethod;
-            return pathMatches && verbMatches;
-        }
-
-        private bool DoesPathMatch(string requestPath)
-        {
-            if (IsRegex)
-            {
-                return Regex.Match(requestPath.ToLower(), Path.ToLower()).Success;
-            }
-
-            return string.Equals(requestPath, Path, StringComparison.CurrentCultureIgnoreCase);
-        }
-
-        internal void WaitUntilReadyToRespond()
-        {
-            Thread.Sleep(RouteDelay);
-            RespondToRequests.Wait();
-        }
-
-        public RouteConfigurer Responds()
-        {
-            return this;
-        }
-
-        public RouteConfigurer WithCookie(Cookie cookie)
-        {
-            CurrentResponse.AddDescriptionPart("With cookie " + cookie.Name + " = " + cookie.Value);
-            CurrentResponse.ResponseModifiers.Add(ctx => ctx.Response.SetCookie(cookie));
-            return this;
-        }
-
-        public IRouteHistory History()
-        {
-            return new RouteHistory(ReceivedRequests.AsReadOnly());
-        }
-
-        public RouteConfigurer ImmediatelyAborts()
-        {
-            CurrentResponse.ShouldImmediatelyDisconnect = true;
-            return this;
-        }
-
-        public void ResetCurrentResponseIndex()
-        {
-            NextResponseIndex = 0;
-        }
-
-        public RouteSequenceConfigurer ThenResponds(string bodyText)
-        {
-            CurrentResponse = new DefinedResponse
-            {
-                Output = bodyText
-            };
-            Responses.Add(CurrentResponse);
-            return this;
-        }
-
-
-        public RouteSequenceConfigurer ThenResponds()
-        {
-            ThenResponds("");
-            return this;
-        }
-
-        private class RouteHistory : IRouteHistory
-        {
-            public RouteHistory(IReadOnlyList<ReceivedRequest> requests)
-            {
-                ReceivedRequests = requests;
-            }
-            public IReadOnlyList<ReceivedRequest> ReceivedRequests { get; }
-        }
-
-        public DefinedResponse GetNextDefinedResponse()
-        {
-            if(NextResponseIndex >= Responses.Count)
-                return Responses[Responses.Count - 1];
-            var resp = Responses[NextResponseIndex];
-            NextResponseIndex++;
-            return resp;
-        }
-    }
-
-=======
-using System;
-using System.Collections.Generic;
-using System.Net;
-using System.Net.Http;
-using System.Text.RegularExpressions;
-using System.Threading;
-using Newtonsoft.Json;
-
-namespace FluentSim
-{
-    public class FluentConfigurator : RouteConfigurer
-    {
-        private string Output = "";
-        private string Path;
-        private HttpVerb HttpVerb;
-        private ManualResetEventSlim RespondToRequests = new ManualResetEventSlim(true);
-        private TimeSpan RouteDelay;
-        private List<Action<HttpListenerContext>> ResponseModifiers = new List<Action<HttpListenerContext>>();
-        private JsonSerializerSettings JsonSerializerSettings;
-        private List<ReceivedRequest> ReceivedRequests = new List<ReceivedRequest>();
-        public byte[] BinaryOutput = null;
-        public Dictionary<string, string> QueryParameters = new Dictionary<string, string>();
-        private Func<ReceivedRequest, string> HandlerFunction { get; set; }
-
-        public FluentConfigurator(string path, HttpVerb get, JsonSerializerSettings jsonConverter)
-        {
-            JsonSerializerSettings = jsonConverter;
-            HttpVerb = get;
-            Path = path;
-        }
-
-        public HttpMethod Method { get; set; }
-        public bool IsRegex { get; set; }
-
-        public void AddReceivedRequest(ReceivedRequest request)
-        {
-            ReceivedRequests.Add(request);
-        }
-
-        public RouteConfigurer IsHandledBy(Func<ReceivedRequest, string> generateOutput)
-        {
-            HandlerFunction = generateOutput;
-            return this;
-        }
-
-
-        public RouteConfigurer Responds<T>(T output)
-        {
-            Output = JsonConvert.SerializeObject(output, JsonSerializerSettings);
-            return this;
-        }
-
-        public RouteConfigurer Responds(byte[] output)
-        {
-            BinaryOutput = output;
-            return this;
-        }
-
-        public RouteConfigurer WithCode(int code)
-        {
-            ResponseModifiers.Add(ctx => ctx.Response.StatusCode = code);
-            return this;
-        }
-
-        public RouteConfigurer WithHeader(string headerName, string headerValue)
-        {
-            ResponseModifiers.Add(ctx => ctx.Response.AddHeader(headerName, headerValue));
-            return this;
-        }
-
-        public RouteConfigurer WithParameter(string key, string value)
-        {
-            QueryParameters.Add(key, value);
-            return this;
-        }
-
-        public RouteConfigurer Delay(TimeSpan routeDelay)
-        {
-            RouteDelay = routeDelay;
-            return this;
-        }
-
-        public RouteConfigurer Pause()
-        {
-            RespondToRequests.Reset();
-            return this;
-        }
-
-        public RouteConfigurer Resume()
-        {
-            RespondToRequests.Set();
-            return this;
-        }
-
-        public RouteConfigurer Responds(string output)
-        {
-            Output = output;
-            return this;
-        }
-
-        public RouteConfigurer MatchingRegex()
-        {
-            IsRegex = true;
-            return this;
-        }
-
-        internal string GetBody(ReceivedRequest request)
-        {
-            if (HandlerFunction != null)
-                return HandlerFunction(request);
-            return Output;
-        }
-
-        internal bool DoesRouteMatch(HttpListenerRequest contextRequest)
-        {
-            if (!Path.EndsWith("/") && !IsRegex) Path += "/";
-            var requestPath = contextRequest.Url.LocalPath;
-            if (!requestPath.EndsWith("/")) requestPath += "/";
-            
-            var queryString = contextRequest.QueryString;
-            if (queryString.Count != QueryParameters.Count)
-                return false;
-            foreach (string s in queryString)
-            {
-                var allKeysMatch = queryString[s].Equals(QueryParameters[s]);
-                if (!allKeysMatch)
-                    return false;
-            }
-
-            var pathMatches = DoesPathMatch(requestPath);
-            var verbMatches = HttpVerb.ToString().ToUpper() == contextRequest.HttpMethod;
-            return pathMatches && verbMatches;
-        }
-
-        private bool DoesPathMatch(string requestPath)
-        {
-            if (IsRegex)
-            {
-                return Regex.Match(requestPath.ToLower(), Path.ToLower()).Success;
-            }
-
-            return string.Equals(requestPath, Path, StringComparison.CurrentCultureIgnoreCase);
-        }
-
-        internal void WaitUntilReadyToRespond()
-        {
-            Thread.Sleep(RouteDelay);
-            RespondToRequests.Wait();
-        }
-
-        internal void RunContextModifiers(HttpListenerContext context)
-        {
-            foreach (var responseModifier in ResponseModifiers)
-                responseModifier(context);
-        }
-
-        public RouteConfigurer Responds()
-        {
-            return this;
-        }
-
-        public RouteConfigurer WithCookie(Cookie cookie)
-        {
-            ResponseModifiers.Add(ctx => ctx.Response.SetCookie(cookie));
-            return this;
-        }
-
-        public IRouteHistory History()
-        {
-            return new RouteHistory(ReceivedRequests.AsReadOnly());
-        }
-
-        private class RouteHistory : IRouteHistory
-        {
-            public RouteHistory(IReadOnlyList<ReceivedRequest> requests)
-            {
-                ReceivedRequests = requests;
-            }
-            public IReadOnlyList<ReceivedRequest> ReceivedRequests { get; }
-        }
-    }
-
->>>>>>> dc964af2
+using System;
+using System.Collections.Generic;
+using System.Diagnostics;
+using System.Net;
+using System.Net.Http;
+using System.Text.RegularExpressions;
+using System.Threading;
+using Newtonsoft.Json;
+
+namespace FluentSim
+{
+    [DebuggerDisplay("{Description}")]
+    public class DefinedResponse
+    {
+        public string Output = "";
+        private string Description { get; set; }
+        public void AddDescriptionPart(string part) => Description += " " + part;
+        public byte[] BinaryOutput = null;
+        public bool ShouldImmediatelyDisconnect = false;
+        public List<Action<HttpListenerContext>> ResponseModifiers = new List<Action<HttpListenerContext>>();
+        
+        internal string GetBody()
+        {
+            return Output;
+        }
+        
+        internal void RunContextModifiers(HttpListenerContext context)
+        {
+            foreach (var responseModifier in ResponseModifiers)
+                responseModifier(context);
+        }
+    }
+    
+    public class FluentConfigurator : RouteConfigurer, RouteSequenceConfigurer
+    {
+        private string Path;
+        private HttpVerb HttpVerb;
+        private ManualResetEventSlim RespondToRequests = new ManualResetEventSlim(true);
+        private TimeSpan RouteDelay;
+        private JsonSerializerSettings JsonSerializerSettings;
+        private List<ReceivedRequest> ReceivedRequests = new List<ReceivedRequest>();
+        public Dictionary<string, string> QueryParameters = new Dictionary<string, string>();
+        private DefinedResponse CurrentResponse = new DefinedResponse();
+        private int NextResponseIndex = 0;
+        private List<DefinedResponse> Responses;
+        private Func<ReceivedRequest, string> HandlerFunction { get; set; }
+
+        public FluentConfigurator(string path, HttpVerb get, JsonSerializerSettings jsonConverter)
+        {
+            JsonSerializerSettings = jsonConverter;
+            HttpVerb = get;
+            Path = path;
+            Responses = new List<DefinedResponse>
+            {
+                CurrentResponse
+            };
+        }
+
+        public HttpMethod Method { get; set; }
+        public bool IsRegex { get; set; }
+
+        public void AddReceivedRequest(ReceivedRequest request)
+        {
+            ReceivedRequests.Add(request);
+        }
+
+        public RouteConfigurer IsHandledBy(Func<ReceivedRequest, string> generateOutput)
+        {
+            HandlerFunction = generateOutput;
+            return this;
+        }
+
+
+        public RouteConfigurer Responds<T>(T output)
+        {
+            CurrentResponse.Output = JsonConvert.SerializeObject(output, JsonSerializerSettings);
+            return this;
+        }
+
+        public RouteConfigurer Responds(byte[] output)
+        {
+            CurrentResponse.AddDescriptionPart("With binary output");
+            CurrentResponse.BinaryOutput = output;
+            return this;
+        }
+
+        public RouteConfigurer WithCode(int code)
+        {
+            CurrentResponse.AddDescriptionPart("With code " + code);
+            CurrentResponse.ResponseModifiers.Add(ctx => ctx.Response.StatusCode = code);
+            return this;
+        }
+
+        public RouteConfigurer WithHeader(string headerName, string headerValue)
+        {
+            CurrentResponse.AddDescriptionPart("With header " + headerName + " = " + headerValue);
+            CurrentResponse.ResponseModifiers.Add(ctx => ctx.Response.AddHeader(headerName, headerValue));
+            return this;
+        }
+
+        public RouteConfigurer WithParameter(string key, string value)
+        {
+            QueryParameters.Add(key, value);
+            return this;
+        }
+
+        public RouteConfigurer Delay(TimeSpan routeDelay)
+        {
+            RouteDelay = routeDelay;
+            return this;
+        }
+
+        public RouteConfigurer Pause()
+        {
+            RespondToRequests.Reset();
+            return this;
+        }
+
+        public RouteConfigurer Resume()
+        {
+            RespondToRequests.Set();
+            return this;
+        }
+
+        public RouteConfigurer Responds(string output)
+        {
+            CurrentResponse.Output = output;
+            return this;
+        }
+
+        public RouteConfigurer MatchingRegex()
+        {
+            IsRegex = true;
+            return this;
+        }
+
+        internal string GetBody(ReceivedRequest request)
+        {
+            if (HandlerFunction != null)
+                return HandlerFunction(request);
+            return Output;
+        }
+
+        internal bool DoesRouteMatch(HttpListenerRequest contextRequest)
+        {
+            if (!Path.EndsWith("/") && !IsRegex) Path += "/";
+            var requestPath = contextRequest.Url.LocalPath;
+            if (!requestPath.EndsWith("/")) requestPath += "/";
+            
+            var queryString = contextRequest.QueryString;
+            if (queryString.Count != QueryParameters.Count)
+                return false;
+            foreach (string s in queryString)
+            {
+                var allKeysMatch = queryString[s].Equals(QueryParameters[s]);
+                if (!allKeysMatch)
+                    return false;
+            }
+
+            var pathMatches = DoesPathMatch(requestPath);
+            var verbMatches = HttpVerb.ToString().ToUpper() == contextRequest.HttpMethod;
+            return pathMatches && verbMatches;
+        }
+
+        private bool DoesPathMatch(string requestPath)
+        {
+            if (IsRegex)
+            {
+                return Regex.Match(requestPath.ToLower(), Path.ToLower()).Success;
+            }
+
+            return string.Equals(requestPath, Path, StringComparison.CurrentCultureIgnoreCase);
+        }
+
+        internal void WaitUntilReadyToRespond()
+        {
+            Thread.Sleep(RouteDelay);
+            RespondToRequests.Wait();
+        }
+
+        public RouteConfigurer Responds()
+        {
+            return this;
+        }
+
+        public RouteConfigurer WithCookie(Cookie cookie)
+        {
+            CurrentResponse.AddDescriptionPart("With cookie " + cookie.Name + " = " + cookie.Value);
+            CurrentResponse.ResponseModifiers.Add(ctx => ctx.Response.SetCookie(cookie));
+            return this;
+        }
+
+        public IRouteHistory History()
+        {
+            return new RouteHistory(ReceivedRequests.AsReadOnly());
+        }
+
+        public RouteConfigurer ImmediatelyAborts()
+        {
+            CurrentResponse.ShouldImmediatelyDisconnect = true;
+            return this;
+        }
+
+        public void ResetCurrentResponseIndex()
+        {
+            NextResponseIndex = 0;
+        }
+
+        public RouteSequenceConfigurer ThenResponds(string bodyText)
+        {
+            CurrentResponse = new DefinedResponse
+            {
+                Output = bodyText
+            };
+            Responses.Add(CurrentResponse);
+            return this;
+        }
+
+
+        public RouteSequenceConfigurer ThenResponds()
+        {
+            ThenResponds("");
+            return this;
+        }
+
+        private class RouteHistory : IRouteHistory
+        {
+            public RouteHistory(IReadOnlyList<ReceivedRequest> requests)
+            {
+                ReceivedRequests = requests;
+            }
+            public IReadOnlyList<ReceivedRequest> ReceivedRequests { get; }
+        }
+
+        public DefinedResponse GetNextDefinedResponse()
+        {
+            if(NextResponseIndex >= Responses.Count)
+                return Responses[Responses.Count - 1];
+            var resp = Responses[NextResponseIndex];
+            NextResponseIndex++;
+            return resp;
+        }
+    }
+
 }